--- conflicted
+++ resolved
@@ -599,32 +599,21 @@
 
         # Tokens and positions.
         input_tokens.extend([0] * cuda_graph_pad_size)
-<<<<<<< HEAD
-        input_tokens_tensor = torch.tensor(input_tokens,
-                                           dtype=torch.long,
-                                           device=self.runner.device)
-        if mrope_input_positions is not None:
-            for idx in range(3):
-                mrope_input_positions[idx].extend([0] * cuda_graph_pad_size)
-            input_positions_tensor = torch.tensor(mrope_input_positions,
-                                                  dtype=torch.long,
-                                                  device=self.runner.device)
-        else:
-            input_positions.extend([0] * cuda_graph_pad_size)
-            input_positions_tensor = torch.tensor(input_positions,
-                                                  dtype=torch.long,
-                                                  device=self.runner.device)
-=======
-        input_positions.extend([0] * cuda_graph_pad_size)
         assert self.runner.device is not None
         input_tokens_tensor = async_tensor_h2d(input_tokens, torch.long,
                                                self.runner.device,
                                                self.runner.pin_memory)
-        input_positions_tensor = async_tensor_h2d(input_positions, torch.long,
-                                                  self.runner.device,
-                                                  self.runner.pin_memory)
->>>>>>> 9118217f
-
+        if mrope_input_positions is not None:
+            for idx in range(3):
+                mrope_input_positions[idx].extend([0] * cuda_graph_pad_size)
+            input_positions_tensor = async_tensor_h2d(mrope_input_positions, torch.long,
+                                                      self.runner.device,
+                                                      self.runner.pin_memory)
+        else:
+            input_positions.extend([0] * cuda_graph_pad_size)
+            input_positions_tensor = async_tensor_h2d(input_positions, torch.long,
+                                                      self.runner.device,
+                                                      self.runner.pin_memory)
         # Sequence and query lengths.
         seq_lens.extend([1] * cuda_graph_pad_size)
 
