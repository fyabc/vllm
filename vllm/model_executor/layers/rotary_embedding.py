# coding=utf-8
# Adapted from
# https://github.com/huggingface/transformers/blob/v4.33.2/src/transformers/models/llama/modeling_llama.py
# Copyright 2023 The vLLM team.
# Copyright 2022 EleutherAI and the HuggingFace Inc. team. All rights reserved.
#
# This code is based on EleutherAI's GPT-NeoX library and the GPT-NeoX
# and OPT implementations in this library. It has been modified from its
# original forms to accommodate minor architectural differences compared
# to GPT-NeoX and OPT used by the Meta AI team that trained the model.
#
# Licensed under the Apache License, Version 2.0 (the "License");
# you may not use this file except in compliance with the License.
# You may obtain a copy of the License at
#
#     http://www.apache.org/licenses/LICENSE-2.0
#
# Unless required by applicable law or agreed to in writing, software
# distributed under the License is distributed on an "AS IS" BASIS,
# WITHOUT WARRANTIES OR CONDITIONS OF ANY KIND, either express or implied.
# See the License for the specific language governing permissions and
# limitations under the License.
"""Rotary Positional Embeddings."""
import math
from typing import Any, Dict, List, Optional, Tuple, Union

import torch
import torch.nn as nn

from vllm.model_executor.custom_op import CustomOp
from vllm.utils import is_tpu


def _rotate_neox(x: torch.Tensor) -> torch.Tensor:
    x1 = x[..., :x.shape[-1] // 2]
    x2 = x[..., x.shape[-1] // 2:]
    return torch.cat((-x2, x1), dim=-1)


def _rotate_gptj(x: torch.Tensor) -> torch.Tensor:
    x1 = x[..., ::2]
    x2 = x[..., 1::2]
    x = torch.stack((-x2, x1), dim=-1)
    return x.flatten(-2)


def _apply_rotary_emb(
    x: torch.Tensor,
    freqs_cis: torch.Tensor,
) -> torch.Tensor:
    x_ = torch.view_as_complex(
        torch.stack(torch.chunk(x.transpose(1, 2).float(), 2, dim=-1), dim=-1))
    x_out = torch.view_as_real(x_ * freqs_cis).type_as(x)
    x_out = torch.cat(torch.chunk(x_out, 2, dim=-1), dim=-2)
    x_out = x_out.reshape(x_out.shape[0], x_out.shape[1], x_out.shape[2],
                          -1).transpose(1, 2)
    return x_out


class RotaryEmbedding(CustomOp):
    """Original rotary positional embedding."""

    def __init__(
        self,
        head_size: int,
        rotary_dim: int,
        max_position_embeddings: int,
        base: int,
        is_neox_style: bool,
        dtype: torch.dtype,
    ) -> None:
        super().__init__()
        self.head_size = head_size
        self.rotary_dim = rotary_dim
        self.max_position_embeddings = max_position_embeddings
        self.base = base
        self.is_neox_style = is_neox_style
        self.dtype = dtype

        cache = self._compute_cos_sin_cache()
        self.use_native2 = is_tpu() and is_neox_style
        if not self.use_native2:
            cache = cache.to(dtype)
            self.register_buffer("cos_sin_cache", cache, persistent=False)
        else:
            cos, sin = cache.chunk(2, dim=-1)
            freqs_cis = cos + 1j * sin
            self.register_buffer("freqs_cis", freqs_cis, persistent=False)

    def _compute_inv_freq(self, base: Union[int, float]) -> torch.Tensor:
        """Compute the inverse frequency."""
        # NOTE(woosuk): The HF implementation uses `torch.arange(...).float()`.
        # However, we use `torch.arange(..., dtype=torch.float)` instead to
        # avoid numerical issues with large base values (e.g., 10000000).
        # This may cause a slight numerical difference between the HF
        # implementation and ours.
        # NOTE(woosuk): To exactly match the HF implementation, we need to
        # use CPU to compute the cache and then move it to GPU. However, we
        # create the cache on GPU for faster initialization. This may cause
        # a slight numerical difference between the HF implementation and ours.
        inv_freq = 1.0 / (base**(torch.arange(
            0, self.rotary_dim, 2, dtype=torch.float) / self.rotary_dim))
        return inv_freq

    def _compute_cos_sin_cache(self) -> torch.Tensor:
        """Compute the cos and sin cache."""
        inv_freq = self._compute_inv_freq(self.base)
        t = torch.arange(self.max_position_embeddings, dtype=torch.float)

        freqs = torch.einsum("i,j -> ij", t, inv_freq)
        cos = freqs.cos()
        sin = freqs.sin()
        cache = torch.cat((cos, sin), dim=-1)
        return cache

    def forward_native(
        self,
        positions: torch.Tensor,
        query: torch.Tensor,
        key: torch.Tensor,
        offsets: Optional[torch.Tensor] = None,
    ) -> Tuple[torch.Tensor, torch.Tensor]:
        """A PyTorch-native implementation equivalent to forward().

        This method mimics the implementation of the custom CUDA kernel
        used in `forward_cuda()`.
        """
        query = query.view(*query.shape[:-1], -1, self.head_size)
        key = key.view(*key.shape[:-1], -1, self.head_size)

        query_rot = query[..., :self.rotary_dim]
        key_rot = key[..., :self.rotary_dim]
        if self.rotary_dim < self.head_size:
            query_pass = query[..., self.rotary_dim:]
            key_pass = key[..., self.rotary_dim:]

        self.cos_sin_cache: torch.Tensor = self.cos_sin_cache.to(
            positions.device, dtype=query.dtype)
        cos_sin = self.cos_sin_cache[torch.add(positions, offsets)
                                     if offsets is not None else positions]
        cos, sin = cos_sin.chunk(2, dim=-1)
        if self.is_neox_style:
            # NOTE(woosuk): Here we assume that the positions tensor has the
            # shape [batch_size, seq_len].
            cos = cos.repeat(1, 1, 2).unsqueeze(-2)
            sin = sin.repeat(1, 1, 2).unsqueeze(-2)
        else:
            cos = cos.repeat_interleave(2, dim=-1).unsqueeze(-2)
            sin = sin.repeat_interleave(2, dim=-1).unsqueeze(-2)

        rotate_fn = _rotate_neox if self.is_neox_style else _rotate_gptj
        query_rot = query_rot * cos + rotate_fn(query_rot) * sin
        key_rot = key_rot * cos + rotate_fn(key_rot) * sin

        if self.rotary_dim < self.head_size:
            query = torch.cat((query_rot, query_pass), dim=-1)
            key = torch.cat((key_rot, key_pass), dim=-1)
        else:
            query = query_rot
            key = key_rot
        query = query.flatten(-2)
        key = key.flatten(-2)
        return query, key

    def forward_native2(
        self,
        positions: torch.Tensor,
        query: torch.Tensor,
        key: torch.Tensor,
        offsets: Optional[torch.Tensor] = None,
    ) -> Tuple[torch.Tensor, torch.Tensor]:
        """Another PyTorch-native implementation of forward().

        This method might perform better than `forward_native()` when compiled.
        """
        if positions.dim() == 1:
            batch_size = 1
            seq_len = positions.shape[0]
        else:
            batch_size, seq_len = positions.shape
        if offsets is not None:
            positions = positions + offsets
        freqs_cis = self.freqs_cis.index_select(0, positions.flatten())
        freqs_cis = freqs_cis.view(batch_size, 1, seq_len, -1)

        query_shape = query.shape
        query = query.view(batch_size, seq_len, -1, self.head_size)
        query_rot = query[..., :self.rotary_dim]
        query_pass = query[..., self.rotary_dim:]
        query_rot = _apply_rotary_emb(query_rot, freqs_cis)
        query = torch.cat((query_rot, query_pass), dim=-1).reshape(query_shape)

        key_shape = key.shape
        key = key.view(batch_size, seq_len, -1, self.head_size)
        key_rot = key[..., :self.rotary_dim]
        key_pass = key[..., self.rotary_dim:]
        key_rot = _apply_rotary_emb(key_rot, freqs_cis)
        key = torch.cat((key_rot, key_pass), dim=-1).reshape(key_shape)
        return query, key

    def forward_cuda(
        self,
        positions: torch.Tensor,
        query: torch.Tensor,
        key: torch.Tensor,
        offsets: Optional[torch.Tensor] = None,
    ) -> Tuple[torch.Tensor, torch.Tensor]:
        from vllm import _custom_ops as ops

        self.cos_sin_cache = self.cos_sin_cache.to(positions.device,
                                                   dtype=query.dtype)
        # ops.rotary_embedding()/batched_rotary_embedding()
        # are in-place operations that update the query and key tensors.
        if offsets is not None:
            ops.batched_rotary_embedding(positions, query, key, self.head_size,
                                         self.cos_sin_cache,
                                         self.is_neox_style, self.rotary_dim,
                                         offsets)
        else:
            ops.rotary_embedding(positions, query, key, self.head_size,
                                 self.cos_sin_cache, self.is_neox_style)
        return query, key

    def forward_xpu(
        self,
        positions: torch.Tensor,
        query: torch.Tensor,
        key: torch.Tensor,
        offsets: Optional[torch.Tensor] = None,
    ) -> Tuple[torch.Tensor, torch.Tensor]:
        from vllm._ipex_ops import ipex_ops as ops

        self.cos_sin_cache = self.cos_sin_cache.to(positions.device,
                                                   dtype=query.dtype)
        # ops.rotary_embedding()/batched_rotary_embedding()
        # are in-place operations that update the query and key tensors.
        if offsets is not None:
            ops.batched_rotary_embedding(positions, query, key, self.head_size,
                                         self.cos_sin_cache,
                                         self.is_neox_style, self.rotary_dim,
                                         offsets)
        else:
            ops.rotary_embedding(positions, query, key, self.head_size,
                                 self.cos_sin_cache, self.is_neox_style)
        return query, key

    def forward_tpu(
        self,
        positions: torch.Tensor,
        query: torch.Tensor,
        key: torch.Tensor,
        offsets: Optional[torch.Tensor] = None,
    ) -> Tuple[torch.Tensor, torch.Tensor]:
        forward_fn = (self.forward_native2
                      if self.use_native2 else self.forward_native)
        return forward_fn(positions, query, key, offsets)

    def extra_repr(self) -> str:
        s = f"head_size={self.head_size}, rotary_dim={self.rotary_dim}"
        s += f", max_position_embeddings={self.max_position_embeddings}"
        s += f", base={self.base}, is_neox_style={self.is_neox_style}"
        return s


class LinearScalingRotaryEmbedding(RotaryEmbedding):
    """RotaryEmbedding extended with linear scaling.

    It supports multiple scaling factors. Since multiple LoRA adapters may have
    different scaling factors, we need multiple cos/sin caches. In this way,
    instead of running rotary embedding kernel per lora, we can run multiple
    lora in a batched way.

    In addition to that, we also keep the cos/sin cache for the scaling factor
    of 1 (default) at all times.

    Exemplary for two scaling factors x=1, y and z with embeddings
    [[x11, x12, ... x1m], ..., [xn1, xn2, ..., xnm]] and
    [[y11, y12, ... y1o], ..., [yn1, yn2, ..., yno]], and
    [[z11, z12, ... z1p], ..., [zn1, zn2, ..., znp]],

    we construct the cos/sin cache as follows:
    [[x11, x12, ... x1m, y11, y12, ... y1o, z11, z12, ... z1p],
        ...
     [xn1, xn2, ... xnm, yn1, yn2, ... yno, zn1, zn2, ... znp]]

    We then use offsets to index into the cos/sin cache for
    the respective scaling factors.

    The offset to cache can be accessed via `scaling_factor_to_offset` API.

    Credits to the Reddit user /u/kaiokendev
    """

    def __init__(
        self,
        head_size: int,
        rotary_dim: int,
        max_position_embeddings: int,
        base: int,
        is_neox_style: bool,
        scaling_factors: Union[List[float], float],
        dtype: torch.dtype,
    ) -> None:
        if isinstance(scaling_factors, float):
            scaling_factors = [scaling_factors]
        self.scaling_factors: List[float] = scaling_factors  # noqa
        super().__init__(head_size, rotary_dim, max_position_embeddings, base,
                         is_neox_style, dtype)
        # Lazy initialized.
        self._scaling_factor_to_offset: Dict[float, int]

    def _compute_cos_sin_cache(self) -> torch.Tensor:
        inv_freq = self._compute_inv_freq(self.base)
        cache_list: List[torch.Tensor] = []
        # offsets to the next cache in a tensor.
        # Each offset corresponds to the same index in scaling_factors.
        offsets: List[int] = []
        for scaling_factor in self.scaling_factors:
            # NOTE(woosuk): self.max_position_embeddings is the original
            # maximum length before applying the rope scaling.
            # Thus, the maximum length after applying the rope scaling is
            # self.max_position_embeddings * self.scaling_factor.
            max_len = self.max_position_embeddings * scaling_factor
            t = torch.arange(max_len, dtype=torch.float)
            t = t / scaling_factor

            freqs = torch.einsum("i,j -> ij", t, inv_freq)
            cos = freqs.cos()
            sin = freqs.sin()
            cache = torch.cat((cos, sin), dim=-1)
            if not cache_list:
                offset = 0
            else:
                last_offset = offsets[-1]
                next_max_len = cache_list[-1].shape[0]
                offset = last_offset + next_max_len
            offsets.append(offset)
            cache_list.append(cache)
        self._scaling_factor_to_offset = {
            float(scaling_factor): offsets[i]
            for i, scaling_factor in enumerate(self.scaling_factors)
        }
        assert len(self.scaling_factors) == len(offsets)
        return torch.cat(cache_list, dim=0)

    @property
    def scaling_factor_to_offset(self) -> Dict[float, int]:
        return self._scaling_factor_to_offset


class DynamicNTKScalingRotaryEmbedding(RotaryEmbedding):
    """RotaryEmbedding extended with Dynamic NTK scaling.

    Credits to the Reddit users /u/bloc97 and /u/emozilla
    """

    def __init__(
        self,
        head_size: int,
        rotary_dim: int,
        max_position_embeddings: int,
        base: int,
        is_neox_style: bool,
        scaling_factor: float,
        dtype: torch.dtype,
    ) -> None:
        self.scaling_factor = scaling_factor
        super().__init__(head_size, rotary_dim, max_position_embeddings, base,
                         is_neox_style, dtype)

    def _compute_cos_sin_cache(self) -> torch.Tensor:
        # NOTE(woosuk): self.max_position_embeddings is the original
        # maximum length before applying the rope scaling.
        # Thus, the maximum length after applying the rope scaling is
        # self.max_position_embeddings * self.scaling_factor.
        max_len = self.max_position_embeddings * self.scaling_factor
        base = self.base * (
            (self.scaling_factor * max_len / self.max_position_embeddings) -
            (self.scaling_factor - 1))**(self.rotary_dim /
                                         (self.rotary_dim - 2))
        inv_freq = self._compute_inv_freq(base)
        t = torch.arange(max_len, dtype=torch.float)

        freqs = torch.einsum("i,j -> ij", t, inv_freq)
        cos = freqs.cos()
        sin = freqs.sin()
        cache = torch.cat((cos, sin), dim=-1)
        return cache


# Inverse dim formula to find dim based on number of rotations
def _yarn_find_correction_dim(num_rotations: int,
                              dim: int,
                              base: float = 10000,
                              max_position_embeddings: int = 2048) -> float:
    return (dim * math.log(max_position_embeddings /
                           (num_rotations * 2 * math.pi))) / (2 *
                                                              math.log(base))


# Find dim range bounds based on rotations
def _yarn_find_correction_range(
        low_rot: int,
        high_rot: int,
        dim: int,
        base: float = 10000,
        max_position_embeddings: int = 2048) -> Tuple[int, int]:
    low = math.floor(
        _yarn_find_correction_dim(low_rot, dim, base, max_position_embeddings))
    high = math.ceil(
        _yarn_find_correction_dim(high_rot, dim, base,
                                  max_position_embeddings))
    return max(low, 0), min(high, dim - 1)  # Clamp values just in case


def _yarn_linear_ramp_mask(low: float, high: float, dim: int,
                           dtype: torch.dtype) -> torch.Tensor:
    if low == high:
        high += 0.001  # Prevent singularity

    linear_func = (torch.arange(dim, dtype=dtype) - low) / (high - low)
    ramp_func = torch.clamp(linear_func, 0, 1)
    return ramp_func


def _yarn_get_mscale(scale: float = 1) -> float:
    if scale <= 1:
        return 1.0
    return 0.1 * math.log(scale) + 1.0


class YaRNScalingRotaryEmbedding(RotaryEmbedding):
    """RotaryEmbedding extended with YaRN method.

    Credits to Peng et al. github.com/jquesnelle/yarn
    """

    def __init__(
        self,
        head_size: int,
        rotary_dim: int,
        max_position_embeddings: int,
        base: int,
        is_neox_style: bool,
        scaling_factor: float,
        dtype: torch.dtype,
        *,
        extrapolation_factor: float = 1,
        attn_factor: float = 1,
        beta_fast: int = 32,
        beta_slow: int = 1,
    ) -> None:
        self.scaling_factor = scaling_factor
        self.extrapolation_factor = extrapolation_factor
        self.attn_factor = attn_factor
        self.beta_fast = beta_fast
        self.beta_slow = beta_slow
        # Get n-d magnitude scaling corrected for interpolation
        self.mscale = float(
            _yarn_get_mscale(self.scaling_factor) * attn_factor)
        super().__init__(head_size, rotary_dim, max_position_embeddings, base,
                         is_neox_style, dtype)

    def _compute_inv_freq(self, scaling_factor: float) -> torch.Tensor:
        pos_freqs = self.base**(
            torch.arange(0, self.rotary_dim, 2, dtype=torch.float) /
            self.rotary_dim)
        inv_freq_extrapolation = 1.0 / pos_freqs
        inv_freq_interpolation = 1.0 / (scaling_factor * pos_freqs)

        low, high = _yarn_find_correction_range(self.beta_fast, self.beta_slow,
                                                self.rotary_dim, self.base,
                                                self.max_position_embeddings)
        # Get n-d rotational scaling corrected for extrapolation
        inv_freq_mask = (1 - _yarn_linear_ramp_mask(
            low, high, self.rotary_dim // 2,
            dtype=torch.float)) * self.extrapolation_factor
        inv_freq = inv_freq_interpolation * (
            1 - inv_freq_mask) + inv_freq_extrapolation * inv_freq_mask
        return inv_freq

    def _compute_cos_sin_cache(self) -> torch.Tensor:
        inv_freq = self._compute_inv_freq(self.scaling_factor)
        t = torch.arange(self.max_position_embeddings * self.scaling_factor,
                         dtype=torch.float32)
        freqs = torch.einsum("i,j -> ij", t, inv_freq)
        cos = (freqs.cos() * self.mscale)
        sin = (freqs.sin() * self.mscale)
        cache = torch.cat((cos, sin), dim=-1)
        return cache


class Phi3LongRoPEScaledRotaryEmbedding(nn.Module):
    """Phi3 family of models scaled rotary embedding.

    Based on the original RotaryEmbedding implementation.
    """

    def __init__(
        self,
        head_size: int,
        rotary_dim: int,
        max_position_embeddings: int,
        original_max_position_embeddings: int,
        base: int,
        is_neox_style: bool,
        dtype: torch.dtype,
        short_factor: List[float],
        long_factor: List[float],
        short_mscale: float = 1.0,
        long_mscale: float = 1.0,
    ):
        super().__init__()

        if rotary_dim != head_size:
            raise ValueError(
                f"`Phi3LongRoPEScaledRotaryEmbedding` does not support \
                    rotary_dim != head_size ({rotary_dim}!={head_size}).")
        if is_neox_style is False:
            raise ValueError(
                "`Phi3LongRoPEScaledRotaryEmbedding` only supports neox_style."
            )

        self.head_size = head_size
        self.max_position_embeddings = max_position_embeddings
        self.original_max_position_embeddings = original_max_position_embeddings
        self.base = base
        self.short_factor = short_factor
        self.long_factor = long_factor
        self.short_mscale = short_mscale
        self.long_mscale = long_mscale

        scale = (self.max_position_embeddings /
                 self.original_max_position_embeddings)

        if scale <= 1.0:
            self.scaling_factor = 1.0
        else:
            self.scaling_factor = math.sqrt(
                1 + math.log(scale) /
                math.log(self.original_max_position_embeddings))

        short_cache = self._compute_cos_sin_cache(
            original_max_position_embeddings, short_factor, short_mscale)
        short_cache = short_cache.to(dtype)
        self.register_buffer("short_cos_sin_cache",
                             short_cache,
                             persistent=False)

        long_cache = self._compute_cos_sin_cache(max_position_embeddings,
                                                 long_factor, long_mscale)
        long_cache = long_cache.to(dtype)
        self.register_buffer("long_cos_sin_cache",
                             long_cache,
                             persistent=False)

        long_short_cache = torch.cat(
            [self.short_cos_sin_cache, self.long_cos_sin_cache], dim=0)
        self.register_buffer("long_short_cos_sin_cache",
                             long_short_cache,
                             persistent=False)

    def _compute_inv_freq(self, rescale_factors: List[float]) -> torch.Tensor:
        rescale_factors = torch.tensor(rescale_factors, dtype=torch.float32)
        inv_freq = 1.0 / (rescale_factors * (self.base**(torch.arange(
            0, self.head_size, 2, dtype=torch.float) / self.head_size)))
        return inv_freq

    def _compute_cos_sin_cache(
        self,
        max_position_embeddings: int,
        rescale_factors: List[float],
        mscale: float,
    ) -> torch.Tensor:
        inv_freq = self._compute_inv_freq(rescale_factors)
        t = torch.arange(max_position_embeddings, dtype=torch.float)
        freqs = torch.einsum("i,j -> ij", t, inv_freq)
        cos = freqs.cos() * mscale * self.scaling_factor
        sin = freqs.sin() * mscale * self.scaling_factor
        cache = torch.cat((cos, sin), dim=-1)
        return cache

    def forward(
        self,
        positions: torch.Tensor,
        query: torch.Tensor,
        key: torch.Tensor,
        offsets: Optional[torch.Tensor] = None,
    ) -> Tuple[torch.Tensor, torch.Tensor]:
        query = query.view(*query.shape[:-1], -1, self.head_size)
        key = key.view(*key.shape[:-1], -1, self.head_size)

        k = self.original_max_position_embeddings
        long_prompt_offset = (torch.any(positions > k).float() *
                              torch.full_like(positions, k)).long()
        idx = (torch.add(positions, long_prompt_offset)
               if long_prompt_offset is not None else positions)
        self.long_short_cos_sin_cache: torch.Tensor = (
            self.long_short_cos_sin_cache.to(idx.device))
        idx = torch.add(idx, offsets) if offsets is not None else idx
        cos_sin = torch.index_select(self.long_short_cos_sin_cache, 0, idx)

        cos, sin = cos_sin.chunk(2, dim=-1)
        cos = cos.repeat(1, 2).unsqueeze(-2)
        sin = sin.repeat(1, 2).unsqueeze(-2)

        query = query * cos + _rotate_neox(query) * sin
        key = key * cos + _rotate_neox(key) * sin

        return query.flatten(-2), key.flatten(-2)


def yarn_get_mscale(scale: float = 1, mscale: float = 1) -> float:
    if scale <= 1:
        return 1.0
    return 0.1 * mscale * math.log(scale) + 1.0


class DeepseekScalingRotaryEmbedding(RotaryEmbedding):
    """RotaryEmbedding extended with YaRN method.

    Credits to Peng et al. github.com/jquesnelle/yarn
    """

    def __init__(
        self,
        head_size: int,
        rotary_dim: int,
        max_position_embeddings: int,
        base: int,
        is_neox_style: bool,
        scaling_factor: float,
        dtype: torch.dtype,
        *,
        extrapolation_factor: float = 1,
        attn_factor: float = 1,
        beta_fast: int = 32,
        beta_slow: int = 1,
        mscale: float = 1,
        mscale_all_dim: float = 0,
    ) -> None:
        self.scaling_factor = scaling_factor
        self.extrapolation_factor = extrapolation_factor
        self.attn_factor = attn_factor
        self.beta_fast = beta_fast
        self.beta_slow = beta_slow
        # Get n-d magnitude scaling corrected for interpolation.
        self.mscale = float(
            yarn_get_mscale(self.scaling_factor, float(mscale)) /
            yarn_get_mscale(self.scaling_factor, float(mscale_all_dim)) *
            attn_factor)
        super().__init__(head_size, rotary_dim, max_position_embeddings, base,
                         is_neox_style, dtype)

    def _compute_inv_freq(self, scaling_factor: float) -> torch.Tensor:
        pos_freqs = self.base**(torch.arange(
            0, self.rotary_dim, 2, dtype=torch.float, device="cuda") /
                                self.rotary_dim)
        inv_freq_extrapolation = 1.0 / pos_freqs
        inv_freq_interpolation = 1.0 / (scaling_factor * pos_freqs)

        low, high = _yarn_find_correction_range(self.beta_fast, self.beta_slow,
                                                self.rotary_dim, self.base,
                                                self.max_position_embeddings)
        # Get n-d rotational scaling corrected for extrapolation
        inv_freq_mask = (1 - _yarn_linear_ramp_mask(
            low, high, self.rotary_dim // 2,
            dtype=torch.float)) * self.extrapolation_factor
        inv_freq = inv_freq_interpolation * (
            1 - inv_freq_mask) + inv_freq_extrapolation * inv_freq_mask
        return inv_freq

    def _compute_cos_sin_cache(self) -> torch.Tensor:
        inv_freq = self._compute_inv_freq(self.scaling_factor)
        t = torch.arange(self.max_position_embeddings * self.scaling_factor,
                         device="cuda",
                         dtype=torch.float32)
        freqs = torch.einsum("i,j -> ij", t, inv_freq)
        cos = (freqs.cos() * self.mscale)
        sin = (freqs.sin() * self.mscale)
        cache = torch.cat((cos, sin), dim=-1)
        return cache

    def forward(
        self,
        positions: torch.Tensor,
        query: torch.Tensor,
        key: torch.Tensor,
        offsets: Optional[torch.Tensor] = None,
    ) -> Tuple[torch.Tensor, torch.Tensor]:
        """PyTorch-native implementation equivalent to forward()."""
        query_rot = query[..., :self.rotary_dim]
        key_rot = key[..., :self.rotary_dim]
        if self.rotary_dim < self.head_size:
            query_pass = query[..., self.rotary_dim:]
            key_pass = key[..., self.rotary_dim:]

        self.cos_sin_cache: torch.Tensor = self.cos_sin_cache.to(
            positions.device)
        cos_sin = self.cos_sin_cache[torch.add(positions, offsets)
                                     if offsets is not None else positions]
        cos, sin = cos_sin.chunk(2, dim=-1)
        if self.is_neox_style:
            # NOTE(woosuk): Here we assume that the positions tensor has the
            # shape [batch_size, seq_len].
            cos = cos.repeat(1, 1, 2).unsqueeze(-2)
            sin = sin.repeat(1, 1, 2).unsqueeze(-2)
        else:
            cos = cos.repeat_interleave(2, dim=-1).unsqueeze(-2)
            sin = sin.repeat_interleave(2, dim=-1).unsqueeze(-2)

        rotate_fn = _rotate_neox if self.is_neox_style else _rotate_gptj
        query_rot = query_rot * cos + rotate_fn(query_rot) * sin
        key_rot = key_rot * cos + rotate_fn(key_rot) * sin

        if self.rotary_dim < self.head_size:
            query = torch.cat((query_rot, query_pass), dim=-1)
            key = torch.cat((key_rot, key_pass), dim=-1)
        else:
            query = query_rot
            key = key_rot
        return query, key


class GemmaRotaryEmbedding(RotaryEmbedding):

    def _compute_inv_freq(self, base: Union[int, float]) -> torch.Tensor:
        # https://github.com/huggingface/transformers/blob/v4.41.2/src/transformers/models/gemma/modeling_gemma.py#L107
        inv_freq = 1.0 / (base**(
            torch.arange(0, self.rotary_dim, 2, dtype=torch.int64).float() /
            self.rotary_dim))
        return inv_freq


class ExtendedRotaryEmbedding(RotaryEmbedding):

    def _compute_inv_freq(self, base: Union[int, float]) -> torch.Tensor:
        inv_freqs = super()._compute_inv_freq(base)
        return self.apply_scaling(inv_freqs)

    def apply_scaling(self, freqs: torch.Tensor):
        scale_factor = 8
        low_freq_factor = 1
        high_freq_factor = 4
        old_context_len = 8192

        low_freq_wavelen = old_context_len / low_freq_factor
        high_freq_wavelen = old_context_len / high_freq_factor
        new_freqs = []
        for freq in freqs:
            wavelen = 2 * math.pi / freq
            if wavelen < high_freq_wavelen:
                new_freqs.append(freq)
            elif wavelen > low_freq_wavelen:
                new_freqs.append(freq / scale_factor)
            else:
                assert low_freq_wavelen != high_freq_wavelen
                smooth = (old_context_len / wavelen - low_freq_factor) / (
                    high_freq_factor - low_freq_factor)
                new_freqs.append((1 - smooth) * freq / scale_factor +
                                 smooth * freq)
        return torch.tensor(new_freqs, dtype=freqs.dtype, device=freqs.device)


class MRotaryEmbedding(RotaryEmbedding):
    """Rotary Embedding with Multimodal Sections."""

    def __init__(
        self,
        head_size: int,
        rotary_dim: int,
        max_position_embeddings: int,
        base: int,
        is_neox_style: bool,
        dtype: torch.dtype,
        mrope_section: List[int] = None,
    ) -> None:
        super().__init__(head_size, rotary_dim, max_position_embeddings, base, is_neox_style, dtype)

        self.mrope_section = mrope_section
        if self.mrope_section:
            assert sum(self.mrope_section) == rotary_dim // 2

    def forward(
        self,
        positions: torch.Tensor,
        query: torch.Tensor,
        key: torch.Tensor,
    ) -> Tuple[torch.Tensor, torch.Tensor]:
        """PyTorch-native implementation equivalent to forward()."""

        qk_ndim_in = query.ndim

        query = query.view(*query.shape[:-1], -1, self.head_size)
        key = key.view(*key.shape[:-1], -1, self.head_size)

        query_rot = query[..., :self.rotary_dim]
        key_rot = key[..., :self.rotary_dim]
        if self.rotary_dim < self.head_size:
            query_pass = query[..., self.rotary_dim:]
            key_pass = key[..., self.rotary_dim:]

        cos_sin = self.cos_sin_cache[positions]
        cos, sin = cos_sin.chunk(2, dim=-1)
        if self.mrope_section and positions.ndim == query.ndim - 1:
            cos = torch.cat([m[i] for i, m in enumerate(cos.split(self.mrope_section, dim=-1))], dim=-1)
            sin = torch.cat([m[i] for i, m in enumerate(sin.split(self.mrope_section, dim=-1))], dim=-1)

        if self.is_neox_style:
            # NOTE(woosuk): Here we assume that the positions tensor has the
            # shape [batch_size, seq_len].
            cos = cos.repeat(1, 1, 2).unsqueeze(-2)
            sin = sin.repeat(1, 1, 2).unsqueeze(-2)
        else:
            cos = cos.repeat_interleave(2, dim=-1).unsqueeze(-2)
            sin = sin.repeat_interleave(2, dim=-1).unsqueeze(-2)

        rotate_fn = _rotate_neox if self.is_neox_style else _rotate_gptj
        query_rot = query_rot * cos + rotate_fn(query_rot) * sin
        key_rot = key_rot * cos + rotate_fn(key_rot) * sin

        if self.rotary_dim < self.head_size:
            query = torch.cat((query_rot, query_pass), dim=-1)
            key = torch.cat((key_rot, key_pass), dim=-1)
        else:
            query = query_rot
            key = key_rot

        query = query.flatten(-2)
        key = key.flatten(-2)
        if query.ndim > qk_ndim_in:
            query = query.squeeze(0)
            key = key.squeeze(1)

        return query, key

    @staticmethod
    def get_input_positions(
        input_ids: List[int],
        vision_grid_thw: Union[List[List[int]], torch.Tensor],
        vision_token_id: int,
        spatial_merge_size: int,
        context_len: int = 0,
    ) -> Tuple[List[List[int]], int]:
        """Get mrope input positions and delta value."""

        if torch.is_tensor(vision_grid_thw):
            vision_grid_thw = vision_grid_thw.tolist()

        img_num = len(vision_grid_thw)

        llm_pos_ids_list: List[torch.Tensor] = []
        vision_section_sizes: List[int] = []
        start = 0
        v_index = 0
        for _ in range(img_num):
            t, h, w = vision_grid_thw[v_index]
            end = input_ids.index(vision_token_id, start)
            llm_grid_t = t
            llm_grid_h = h // spatial_merge_size
            llm_grid_w = w // spatial_merge_size
            vision_section_size = llm_grid_t * llm_grid_h * llm_grid_w
            text_len = end - start

            start_idx = llm_pos_ids_list[-1].max() + 1 if llm_pos_ids_list else 0
            llm_pos_ids_list.append(torch.arange(text_len).view(1, -1).expand(3, -1) + start_idx)

            t_index = torch.arange(llm_grid_t).view(-1, 1).expand(-1, llm_grid_h * llm_grid_w).flatten()
            h_index = torch.arange(llm_grid_h).view(1, -1, 1).expand(llm_grid_t, -1, llm_grid_w).flatten()
            w_index = torch.arange(llm_grid_w).view(1, 1, -1).expand(llm_grid_t, llm_grid_h, -1).flatten()

            llm_pos_ids_list.append(torch.stack([t_index, h_index, w_index]) + text_len + start_idx)

            # jump to next vision section.
            start = end + vision_section_size
            vision_section_sizes.append(vision_section_size)
            v_index += 1

        if start < len(input_ids):
            start_idx = llm_pos_ids_list[-1].max() + 1 if llm_pos_ids_list else 0
            text_len = len(input_ids) - start
            llm_pos_ids_list.append(torch.arange(text_len).view(1, -1).expand(3, -1) + start_idx)

        llm_positions = torch.cat(llm_pos_ids_list, dim=1).reshape(3, -1)
        llm_positions = llm_positions[:, context_len:]

        mrope_position_delta = (llm_positions.max() + 1 - len(input_ids)).item()

        return llm_positions.tolist(), mrope_position_delta

    @staticmethod
    def get_next_input_positions(
        mrope_position_delta: int,
        context_len: int,
        seq_len: int,
    ) -> List[List[int]]:
        return [
            list(range(context_len + mrope_position_delta, seq_len + mrope_position_delta))
            for _ in range(3)
        ]


_ROPE_DICT: Dict[Tuple, RotaryEmbedding] = {}


def get_rope(
    head_size: int,
    rotary_dim: int,
    max_position: int,
    base: int,
    is_neox_style: bool = True,
    rope_scaling: Optional[Dict[str, Any]] = None,
    dtype: Optional[torch.dtype] = None,
) -> RotaryEmbedding:
    if dtype is None:
        dtype = torch.get_default_dtype()
    if rope_scaling is not None:
        # Transforms every value that is a list into a tuple for caching calls
        rope_scaling_tuple = {
            k: tuple(v) if isinstance(v, list) else v
            for k, v in rope_scaling.items()
        }
        rope_scaling_args = tuple(rope_scaling_tuple.items())
    else:
        rope_scaling_args = None
    key = (head_size, rotary_dim, max_position, base, is_neox_style,
           rope_scaling_args, dtype)
    if key in _ROPE_DICT:
        return _ROPE_DICT[key]
    if rope_scaling is None:
        rotary_emb = RotaryEmbedding(head_size, rotary_dim, max_position, base,
                                     is_neox_style, dtype)
    else:
        scaling_type = rope_scaling[
            "type"] if "type" in rope_scaling else rope_scaling["rope_type"]
        # The correct one should be "longrope" but keep "su" here
        # for backward compatible
<<<<<<< HEAD
        if scaling_type not in {"su", "longrope", "extended"}:
            scaling_factor = rope_scaling.get("factor")
        if scaling_type == "extended":
=======
        if scaling_type not in {"su", "longrope", "llama3"}:
            scaling_factor = rope_scaling["factor"]
        if scaling_type == "llama3":
>>>>>>> 316a41ac
            rotary_emb = ExtendedRotaryEmbedding(head_size, rotary_dim,
                                                 max_position, base,
                                                 is_neox_style, dtype)
        elif scaling_type == "linear":
            rotary_emb = LinearScalingRotaryEmbedding(head_size, rotary_dim,
                                                      max_position, base,
                                                      is_neox_style,
                                                      scaling_factor, dtype)
        elif scaling_type == "dynamic":
            rotary_emb = DynamicNTKScalingRotaryEmbedding(
                head_size, rotary_dim, max_position, base, is_neox_style,
                scaling_factor, dtype)
        elif scaling_type == "yarn":
            original_max_position = rope_scaling[
                "original_max_position_embeddings"]
            extra_kwargs = {
                k: v
                for k, v in rope_scaling.items()
                if k in ("extrapolation_factor", "attn_factor", "beta_fast",
                         "beta_slow")
            }
            rotary_emb = YaRNScalingRotaryEmbedding(head_size, rotary_dim,
                                                    original_max_position,
                                                    base, is_neox_style,
                                                    scaling_factor, dtype,
                                                    **extra_kwargs)
        elif scaling_type == "deepseek_yarn":
            original_max_position = rope_scaling[
                "original_max_position_embeddings"]
            # assert max_position == original_max_position * scaling_factor
            extra_kwargs = {
                k: v
                for k, v in rope_scaling.items()
                if k in ("extrapolation_factor", "attn_factor", "beta_fast",
                         "beta_slow", "mscale", "mscale_all_dim")
            }
            rotary_emb = DeepseekScalingRotaryEmbedding(
                head_size, rotary_dim, original_max_position, base,
                is_neox_style, scaling_factor, dtype, **extra_kwargs)
        # The correct one should be "longrope" but keep "su" here
        # for backward compatible
        elif scaling_type == "su" or scaling_type == "longrope":
            short_factor = rope_scaling["short_factor"]
            long_factor = rope_scaling["long_factor"]
            original_max_position = rope_scaling[
                "original_max_position_embeddings"]
            extra_kwargs = {
                k: v
                for k, v in rope_scaling.items()
                if k in ("short_mscale", "long_mscale")
            }
            rotary_emb = Phi3LongRoPEScaledRotaryEmbedding(
                head_size, rotary_dim, max_position, original_max_position,
                base, is_neox_style, dtype, short_factor, long_factor,
                **extra_kwargs)
        elif scaling_type == "mrope":
            return MRotaryEmbedding(
                head_size, rotary_dim, max_position, base, is_neox_style, dtype,
                mrope_section=rope_scaling["mrope_section"],
            )
        else:
            raise ValueError(f"Unknown RoPE scaling type {scaling_type}")
    _ROPE_DICT[key] = rotary_emb
    return rotary_emb<|MERGE_RESOLUTION|>--- conflicted
+++ resolved
@@ -679,6 +679,7 @@
         cos = (freqs.cos() * self.mscale)
         sin = (freqs.sin() * self.mscale)
         cache = torch.cat((cos, sin), dim=-1)
+        print("Cache shape", cache.shape)
         return cache
 
     def forward(
@@ -935,15 +936,9 @@
             "type"] if "type" in rope_scaling else rope_scaling["rope_type"]
         # The correct one should be "longrope" but keep "su" here
         # for backward compatible
-<<<<<<< HEAD
-        if scaling_type not in {"su", "longrope", "extended"}:
+        if scaling_type not in {"su", "longrope", "llama3"}:
             scaling_factor = rope_scaling.get("factor")
-        if scaling_type == "extended":
-=======
-        if scaling_type not in {"su", "longrope", "llama3"}:
-            scaling_factor = rope_scaling["factor"]
         if scaling_type == "llama3":
->>>>>>> 316a41ac
             rotary_emb = ExtendedRotaryEmbedding(head_size, rotary_dim,
                                                  max_position, base,
                                                  is_neox_style, dtype)
