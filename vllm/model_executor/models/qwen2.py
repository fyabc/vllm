--- conflicted
+++ resolved
@@ -259,17 +259,6 @@
         positions: torch.Tensor,
         kv_caches: List[torch.Tensor],
         attn_metadata: AttentionMetadata,
-<<<<<<< HEAD
-        inputs_embeds: Optional[torch.Tensor] = None,
-    ) -> torch.Tensor:
-        if input_ids is not None:
-            hidden_states = self.embed_tokens(input_ids)
-        else:
-            assert inputs_embeds is not None
-            hidden_states = inputs_embeds
-        residual = None
-        for i in range(len(self.layers)):
-=======
         intermediate_tensors: Optional[IntermediateTensors] = None,
         inputs_embeds: Optional[torch.Tensor] = None,
     ) -> torch.Tensor:
@@ -284,7 +273,6 @@
             hidden_states = intermediate_tensors["hidden_states"]
             residual = intermediate_tensors["residual"]
         for i in range(self.start_layer, self.end_layer):
->>>>>>> 9118217f
             layer = self.layers[i]
             hidden_states, residual = layer(
                 positions,
